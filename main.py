import pandas as pd
import numpy as np

from tqdm import tqdm
from crf_pos.normalization import Normalizer
from src.graphs import build_graph, draw_graph
from src.preprocess import remove_redundant_characters, remove_emoji
from src.utils import split_into_sentences
from src.wrappers import build_narrative_model, run_srl, get_narratives
import os
<<<<<<< HEAD
from src.w2v_emb import W2VEmb, W2VCorpus

norm = Normalizer()
os.environ["TOKENIZERS_PARALLELISM"] = "false"
df = pd.read_excel('normalized_tweets.xlsx').iloc[:10000]
# df = pd.read_excel('sample_test.xlsx')
text_array = df.text
text_array.fillna('', inplace=True)
# emb = W2VEmb(text_array)
# print('... creating w2v model')
# emb.w2v_model.save('w2v_emb.bin')
# print('w2v created')
=======
from src.utils import formalize

tqdm.pandas()

norm = Normalizer()
os.environ["TOKENIZERS_PARALLELISM"] = "false"
df = pd.read_excel('politics.xlsx').sample(100)
df['text'] = df.text.progress_apply(lambda item: formalize(item))
df['text'] = df.text.progress_apply(lambda item: norm.normalize(item))
>>>>>>> aa738325
print(df.columns)
df = df[['status_id', 'text']]
df = df.rename(columns={'status_id': 'id', 'text': 'doc'})
print(df.head())

tqdm.pandas()

<<<<<<< HEAD
=======
## mac version RND
>>>>>>> aa738325
df.replace('', float('NaN'), inplace=True)
df.replace(' ', float('NaN'), inplace=True)
df.doc = df.doc.progress_apply(lambda item: norm.normalize(item))
df.doc = df.doc.progress_apply(lambda item: remove_redundant_characters(remove_emoji(item)))
df.dropna(inplace=True)

split_sentences = split_into_sentences(df, progress_bar=True)

for i in range(5):
    print('Document id: %s' % split_sentences[0][i])
    print('Sentence: %s \n' % split_sentences[1][i])

# Note that SRL is time-consuming, in particular on CPUs.
# To speed up the annotation, you can also use GPUs via the "cuda_device" argument of the "run_srl()" function.

srl_res = run_srl(
    path="https://storage.googleapis.com/allennlp-public-models/openie-model.2020.03.26.tar.gz",  # pre-trained model
    sentences=split_sentences[1],
    cuda_device=0,
    progress_bar=True,
)

file = open('persian.txt', 'r')
spacy_stopwords = list(file.read().splitlines())

narrative_model = build_narrative_model(
    srl_res=srl_res,
    sentences=split_sentences[1],
    embeddings_type="gensim_full_model",  # see documentation for a list of supported types
<<<<<<< HEAD
    embeddings_path='w2v_emb.bin',
    n_clusters=[[1000]],
    # top_n_entities=10000,
    # stop_words=spacy_stopwords,
    remove_n_letter_words=3,
=======
    embeddings_path="emb_political_persian.bin",
    n_clusters=[[3], [2]],
    top_n_entities=100,
    stop_words=spacy_stopwords,
    remove_n_letter_words=1,
>>>>>>> aa738325
    progress_bar=True,
)

print(narrative_model.keys())

# Most common named entities

print(narrative_model['entities'].most_common()[:20])

# The unnamed entities uncovered in the corpus
# (automatically labeled by the most frequent phrase in the cluster)

final_statements = get_narratives(
    srl_res=srl_res,
    doc_index=split_sentences[0],  # doc names
    narrative_model=narrative_model,
    n_clusters=[0, 0],
    progress_bar=True,
)

# The resulting pandas dataframe

print(final_statements.columns)

# Entity coherence
# Print most frequent phrases per entity

# Pool ARG0, ARG1 and ARG2 together

df1 = final_statements[['ARG0_lowdim', 'ARG0_highdim']]
df1.rename(columns={'ARG0_lowdim': 'ARG', 'ARG0_highdim': 'ARG-RAW'}, inplace=True)

df2 = final_statements[['ARG1_lowdim', 'ARG1_highdim']]
df2.rename(columns={'ARG1_lowdim': 'ARG', 'ARG1_highdim': 'ARG-RAW'}, inplace=True)

df3 = final_statements[['ARG2_lowdim', 'ARG2_highdim']]
df3.rename(columns={'ARG2_lowdim': 'ARG', 'ARG2_highdim': 'ARG-RAW'}, inplace=True)

df = pd.concat([df1, df2, df3]).reset_index(drop=True)

# Count semantic phrases

df = df.groupby(['ARG', 'ARG-RAW']).size().reset_index()
df.columns = ['ARG', 'ARG-RAW', 'count']

# Drop empty semantic phrases

df = df[df['ARG'] != '']

# Rearrange the data

df = df.groupby(['ARG']).apply(lambda x: x.sort_values(["count"], ascending=False))
df = df.reset_index(drop=True)
df = df.groupby(['ARG']).head(10)

df['ARG-RAW'] = df['ARG-RAW'] + ' - ' + df['count'].astype(str)
df['cluster_elements'] = df.groupby(['ARG'])['ARG-RAW'].transform(lambda x: ' | '.join(x))

df = df.drop_duplicates(subset=['ARG'])

df['cluster_elements'] = [', '.join(set(i.split(','))) for i in list(df['cluster_elements'])]

print('Entities to inspect:', len(df))

df = df[['ARG', 'cluster_elements']]

# Low-dimensional vs. high-dimensional narrative statements

# Replace negated verbs by "not-verb"


final_statements['B-V_lowdim_with_neg'] = np.where(final_statements['ARG0_lowdim'] == True,
                                                   'not-' + final_statements['B-V_lowdim'],
                                                   final_statements['B-V_lowdim'])

final_statements['B-V_highdim_with_neg'] = np.where(final_statements['ARG0_highdim'] == True,
                                                    'not-' + final_statements['B-V_lowdim'],
                                                    final_statements['B-V_highdim'])

# Concatenate high-dimensional narratives (with text preprocessing but no clustering)

final_statements['narrative_highdim'] = (final_statements['ARG0_highdim'] + ' ' +
                                         final_statements['B-V_highdim_with_neg'] + ' ' +
                                         final_statements['ARG1_highdim'])

# Concatenate low-dimensional narratives (with clustering)

final_statements['narrative_lowdim'] = (final_statements['ARG0_lowdim'] + ' ' +
                                        final_statements['B-V_highdim_with_neg'] + ' ' +
                                        final_statements['ARG1_lowdim'])

# Focus on narratives with a ARG0-VERB-ARG1 structure (i.e. "complete narratives")

indexNames = final_statements[(final_statements['ARG0_lowdim'] == '') |
                              (final_statements['ARG1_lowdim'] == '') |
                              (final_statements['B-V_lowdim'] == '')].index

complete_narratives = final_statements.drop(indexNames)
complete_narratives.to_excel('complete_narratives.xlsx')
# Plot low-dimensional complete narrative statements in a directed multi-graph

temp = complete_narratives[["ARG0_lowdim", "ARG1_lowdim", "B-V_lowdim"]]
temp.columns = ["ARG0", "ARG1", "B-V"]
temp = temp[(temp["ARG0"] != "") & (temp["ARG1"] != "") & (temp["B-V"] != "")]
temp = temp.groupby(["ARG0", "ARG1", "B-V"]).size().reset_index(name="weight")
temp = temp.sort_values(by="weight", ascending=False).iloc[0:300]  # pick top 100 most frequent narratives
temp = temp.to_dict(orient="records")

for l in temp:
    l["color"] = None

G = build_graph(
    dict_edges=temp, dict_args={}, edge_size=None, node_size=10, prune_network=True
)

draw_graph(G, output_filename="persian-twitter.html")<|MERGE_RESOLUTION|>--- conflicted
+++ resolved
@@ -8,20 +8,6 @@
 from src.utils import split_into_sentences
 from src.wrappers import build_narrative_model, run_srl, get_narratives
 import os
-<<<<<<< HEAD
-from src.w2v_emb import W2VEmb, W2VCorpus
-
-norm = Normalizer()
-os.environ["TOKENIZERS_PARALLELISM"] = "false"
-df = pd.read_excel('normalized_tweets.xlsx').iloc[:10000]
-# df = pd.read_excel('sample_test.xlsx')
-text_array = df.text
-text_array.fillna('', inplace=True)
-# emb = W2VEmb(text_array)
-# print('... creating w2v model')
-# emb.w2v_model.save('w2v_emb.bin')
-# print('w2v created')
-=======
 from src.utils import formalize
 
 tqdm.pandas()
@@ -31,7 +17,6 @@
 df = pd.read_excel('politics.xlsx').sample(100)
 df['text'] = df.text.progress_apply(lambda item: formalize(item))
 df['text'] = df.text.progress_apply(lambda item: norm.normalize(item))
->>>>>>> aa738325
 print(df.columns)
 df = df[['status_id', 'text']]
 df = df.rename(columns={'status_id': 'id', 'text': 'doc'})
@@ -39,10 +24,8 @@
 
 tqdm.pandas()
 
-<<<<<<< HEAD
-=======
 ## mac version RND
->>>>>>> aa738325
+
 df.replace('', float('NaN'), inplace=True)
 df.replace(' ', float('NaN'), inplace=True)
 df.doc = df.doc.progress_apply(lambda item: norm.normalize(item))
@@ -72,19 +55,12 @@
     srl_res=srl_res,
     sentences=split_sentences[1],
     embeddings_type="gensim_full_model",  # see documentation for a list of supported types
-<<<<<<< HEAD
-    embeddings_path='w2v_emb.bin',
-    n_clusters=[[1000]],
-    # top_n_entities=10000,
-    # stop_words=spacy_stopwords,
-    remove_n_letter_words=3,
-=======
+
     embeddings_path="emb_political_persian.bin",
     n_clusters=[[3], [2]],
     top_n_entities=100,
     stop_words=spacy_stopwords,
     remove_n_letter_words=1,
->>>>>>> aa738325
     progress_bar=True,
 )
 
